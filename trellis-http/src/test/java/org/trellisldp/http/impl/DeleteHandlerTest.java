--- conflicted
+++ resolved
@@ -110,12 +110,8 @@
         when(mockResourceService.skolemize(eq(PROV.Activity))).thenReturn(PROV.Activity);
         when(mockResourceService.skolemize(eq(Trellis.AnonymousAgent))).thenReturn(Trellis.AnonymousAgent);
         when(mockResourceService.skolemize(eq(date))).thenReturn(date);
-<<<<<<< HEAD
-        when(mockResourceService.create(eq(iri), any(IRI.class), any(Dataset.class))).thenReturn(completedFuture(true));
-=======
         when(mockResourceService.delete(eq(iri), any(IRI.class), any(Dataset.class))).thenReturn(completedFuture(true));
         when(mockResourceService.add(eq(iri), any(Dataset.class))).thenReturn(completedFuture(true));
->>>>>>> e9bb25cd
 
         when(mockLdpRequest.getSession()).thenReturn(mockSession);
         when(mockLdpRequest.getBaseUrl()).thenReturn(baseUrl);
@@ -152,10 +148,7 @@
         when(mockLdpRequest.getLink()).thenReturn(fromUri(LDP.BasicContainer.getIRIString()).rel("type").build());
         when(mockLdpRequest.getContentType()).thenReturn(TEXT_TURTLE);
         // will never store audit
-<<<<<<< HEAD
-=======
         when(mockResourceService.add(any(IRI.class), any(Dataset.class))).thenReturn(completedFuture(false));
->>>>>>> e9bb25cd
         final AuditService badAuditService = new DefaultAuditService() {};
         final DeleteHandler handler = new DeleteHandler(mockLdpRequest, mockResourceService, badAuditService, null);
         final Response res = handler.deleteResource(mockResource).build();
@@ -164,11 +157,7 @@
 
     @Test
     public void testDeleteError() {
-<<<<<<< HEAD
-        when(mockResourceService.create(any(IRI.class), any(IRI.class), any(Dataset.class)))
-=======
         when(mockResourceService.delete(any(IRI.class), any(IRI.class), any(Dataset.class)))
->>>>>>> e9bb25cd
             .thenReturn(completedFuture(false));
         final DeleteHandler handler = new DeleteHandler(mockLdpRequest, mockResourceService, mockAuditService, baseUrl);
 
