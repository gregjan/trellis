--- conflicted
+++ resolved
@@ -474,11 +474,7 @@
 
         final Instant evenLater2 = meanwhile();
 
-<<<<<<< HEAD
-        assertTrue(svc.create(child, LDP.RDFSource, dataset).get());
-=======
         assertTrue(svc.replace(child, LDP.RDFSource, dataset).get());
->>>>>>> e9bb25cd
         assertTrue(svc.get(child).isPresent());
         svc.get(child).ifPresent(res -> {
             assertEquals(LDP.RDFSource, res.getInteractionModel());
@@ -533,11 +529,7 @@
         dataset.add(Trellis.PreferUserManaged, resource, DC.title, rdf.createLiteral("title"));
         dataset.add(Trellis.PreferAudit, rdf.createBlankNode(), RDF.type, AS.Create);
 
-<<<<<<< HEAD
-        assertTrue(svc.create(resource, LDP.Container, dataset).get());
-=======
         assertTrue(svc.replace(resource, LDP.Container, dataset).get());
->>>>>>> e9bb25cd
         verify(svc).toExternal(resource, baseUrl);
     }
 
@@ -637,11 +629,7 @@
 
         final Instant preDelete = meanwhile();
 
-<<<<<<< HEAD
-        assertTrue(svc.create(child, LDP.Resource, dataset).get());
-=======
         assertTrue(svc.delete(child, LDP.Resource, dataset).get());
->>>>>>> e9bb25cd
         assertTrue(svc.get(child).isPresent());
         svc.get(child).ifPresent(res -> {
             assertTrue(res.isDeleted());
@@ -763,11 +751,7 @@
 
         final Instant evenLater2 = meanwhile();
 
-<<<<<<< HEAD
-        assertTrue(svc.create(child, LDP.RDFSource, dataset).get());
-=======
         assertTrue(svc.replace(child, LDP.RDFSource, dataset).get());
->>>>>>> e9bb25cd
         assertTrue(svc.get(child).isPresent());
         svc.get(child).ifPresent(res -> {
             assertEquals(LDP.RDFSource, res.getInteractionModel());
